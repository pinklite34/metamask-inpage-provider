const pump = require('pump')
const RpcEngine = require('json-rpc-engine')
const createIdRemapMiddleware = require('json-rpc-engine/src/idRemapMiddleware')
const createJsonRpcStream = require('json-rpc-middleware-stream')
const ObservableStore = require('obs-store')
const asStream = require('obs-store/lib/asStream')
const ObjectMultiplex = require('obj-multiplex')
const { inherits } = require('util')
const SafeEventEmitter = require('safe-event-emitter')
<<<<<<< HEAD
const dequal = require('fast-deep-equal')
=======
const connectCapnode = require('./lib/connectCapnode')
>>>>>>> 2abb18d2

const messages = require('./messages')
const { sendSiteMetadata } = require('./siteMetadata')
const {
  createErrorMiddleware,
  logStreamDisconnectWarning,
  promiseCallback,
} = require('./utils')

module.exports = MetamaskInpageProvider

inherits(MetamaskInpageProvider, SafeEventEmitter)

function MetamaskInpageProvider (connectionStream) {
  const self = this

  // private state
  self._sentWarnings = {
    enable: false,
    sendAsync: false,
    sendSync: false,
    signTypedData: false,
  }
  self._sentSiteMetadata = false
  self._isConnected = undefined
  self._accounts = []

  // public state
  self.selectedAddress = null
  self.networkVersion = undefined
  self.chainId = undefined

  // super constructor
  SafeEventEmitter.call(self)

  // setup connectionStream multiplexing
  const mux = self.mux = new ObjectMultiplex()
  pump(
    connectionStream,
    mux,
    connectionStream,
    self._handleDisconnect.bind(self, 'MetaMask')
  )

  // subscribe to metamask public config (one-way)
  self.publicConfigStore = new ObservableStore({ storageKey: 'MetaMask-Config' })

  // chainChanged and networkChanged events
  self.publicConfigStore.subscribe(function (state) {

    // Emit accountsChanged event on account change
    if ('selectedAddress' in state && state.selectedAddress !== self.selectedAddress) {
      self.selectedAddress = state.selectedAddress
      const accounts = state.selectedAddress ?
        [state.selectedAddress] :
        []
      self.emit('accountsChanged', accounts)
    }

    // Emit chainChanged event on chain change
    if ('chainId' in state && state.chainId !== self.chainId) {
      self.chainId = state.chainId
      self.emit('chainChanged', self.chainId)
    }

    // Emit networkChanged event on network change
    if ('networkVersion' in state && state.networkVersion !== self.networkVersion) {
      self.networkVersion = state.networkVersion
      self.emit('networkChanged', self.networkVersion)
    }

    // Emit networkChanged event on network change
    if ('chainId' in state && state.chainId !== self.chainId) {
      self.chainId = state.chainId
      self.emit('chainIdChanged', state.chainId)
    }
  })

  const capStream = mux.createStream('cap')
  const [capnode, remote] = connectCapnode()
  pump(
    remote,
    capStream,
    remote,
    (err) => {
      console.log('Problem with cap stream', err);
    }
  )

  this.requestIndex = () => {
    return capnode.requestIndex(remote);
  }

  pump(
    mux.createStream('publicConfig'),
    asStream(self.publicConfigStore),
    // RPC requests should still work if only this stream fails
    logStreamDisconnectWarning.bind(self, 'MetaMask PublicConfigStore')
  )

  // ignore phishing warning message (handled elsewhere)
  mux.ignoreStream('phishing')

  // setup own event listeners

  // EIP-1193 subscriptions
  self.on('data', (error, { method, params }) => {
    if (!error && method === 'eth_subscription') {
      self.emit('notification', params.result)
    }
  })

  // EIP-1193 connect
  self.on('connect', () => {
    self._isConnected = true
  })

  // connect to async provider

  const jsonRpcConnection = createJsonRpcStream()
  pump(
    jsonRpcConnection.stream,
    mux.createStream('provider'),
    jsonRpcConnection.stream,
    self._handleDisconnect.bind(self, 'MetaMask RpcProvider')
  )

  // handle RPC requests via dapp-side rpc engine
  const rpcEngine = new RpcEngine()
  rpcEngine.push(createIdRemapMiddleware())
  rpcEngine.push(createErrorMiddleware())
  rpcEngine.push(jsonRpcConnection.middleware)
  self.rpcEngine = rpcEngine

  // json rpc notification listener
  jsonRpcConnection.events.on('notification', payload => {
    if (payload.method === 'wallet_accountsChanged') {
      self._handleAccountsChanged(payload.result)
    } else {
      self.emit('data', null, payload)
    }
  })

  // Work around for https://github.com/metamask/metamask-extension/issues/5459
  // drizzle accidentally breaking the `this` reference
  self.enable = self.enable.bind(self)
  self.send = self.send.bind(self)
  self.sendAsync = self.sendAsync.bind(self)
  self._sendAsync = self._sendAsync.bind(self)
  self._requestAccounts = self._requestAccounts.bind(self)

  // indicate that we've connected, for EIP-1193 compliance
  setTimeout(() => self.emit('connect'))
}

MetamaskInpageProvider.prototype.isMetaMask = true

/**
 * Returns whether the inpage provider is connected to MetaMask.
 */
MetamaskInpageProvider.prototype.isConnected = function () {
  return self._isConnected
}

/**
 * Sends an RPC request to MetaMask. Resolves to the result of the method call.
 * May reject with an error that must be caught by the caller.
 * 
 * @param {(string|Object)} methodOrPayload - The method name, or the RPC request object.
 * @param {Array<any>} [params] - If given a method name, the method's parameters.
 * @returns {Promise<any>} - A promise resolving to the result of the method call.
 */
MetamaskInpageProvider.prototype.send = function (methodOrPayload, params) {
  const self = this

  // construct payload object
  let payload
  if (params !== undefined) {

    // wrap params in array out of kindness
    if (!Array.isArray(params)) {
      params = [params]
    }

    // method must be a string if params were supplied
    // we will throw further down if it isn't
    payload = {
      method: methodOrPayload,
      params,
    }
  } else {
    if (typeof methodOrPayload === 'string') {
      payload = {
        method: methodOrPayload,
        params,
      }
    } else {

      payload = methodOrPayload

      // backwards compatibility: "synchronous" methods -.-
      if ([
        'eth_accounts',
        'eth_coinbase',
        'eth_uninstallFilter',
        'net_version',
      ].includes(payload.method)) {
        return self._sendSync(payload)
      }
    }
  }

  // typecheck payload and payload.method
  if (
    Array.isArray(payload) ||
    typeof payload !== 'object' ||
    typeof payload.method !== 'string'
  ) {
    throw new Error(messages.errors.invalidParams(), payload)
  }

  // specific handler for this method
  if (payload.method === 'eth_requestAccounts') {
    return self._requestAccounts()
  }

  return new Promise((resolve, reject) => {
    try {
      self._sendAsync(
        payload,
        promiseCallback(resolve, reject)
      )
    } catch (error) {
      reject(error)
    }
  })
}

/**
 * Backwards compatibility. Equivalent to: ethereum.send('eth_requestAccounts')
 * 
 * @returns {Promise<Array<string>>} - A promise that resolves to an array of addresses.
 */
MetamaskInpageProvider.prototype.enable = function () {
  const self = this
  if (!self._sentWarnings.enable) {
    console.warn(messages.warnings.enableDeprecation)
    self._sentWarnings.enable = true
  }
  return self._requestAccounts()
}

/**
 * TO BE DEPRECATED.
 * Backwards compatibility. ethereum.send() with callback.
 * 
 * @param {Object} payload - The RPC request object.
 * @param {Function} callback - The callback function.
 */
MetamaskInpageProvider.prototype.sendAsync = function (payload, cb) {
  const self = this

  if (!self._sentWarnings.sendAsync) {
    console.warn(messages.warnings.sendAsyncDeprecation)
    self._sentWarnings.sendAsync = true
  }
  self._sendAsync(payload, cb)
}

/**
 * Internal backwards compatibility method.
 */
MetamaskInpageProvider.prototype._sendSync = function (payload) {
  const self = this

  if (!self._sentWarnings.sendSync) {
    console.warn(messages.warnings.sendSyncDeprecation)
    self._sentWarnings.sendSync = true
  }

  let result
  switch (payload.method) {

    case 'eth_accounts':
      result = self.selectedAddress ? [self.selectedAddress] : []
      break

    case 'eth_coinbase':
      result = self.selectedAddress || null
      break

    case 'eth_uninstallFilter':
      self.sendAsync(payload, () => {})
      result = true
      break

    case 'net_version':
      result = self.networkVersion || null
      break

    default:
      throw new Error(messages.errors.unsupportedSync(payload.method))
  }

  return {
    id: payload.id,
    jsonrpc: payload.jsonrpc,
    result,
  }
}

/**
 * Internal method for calling EIP-1102 eth_requestAccounts.
 * Attempts to call eth_accounts before requesting the permission.
 */
MetamaskInpageProvider.prototype._requestAccounts = function () {
  const self = this

  return new Promise((resolve, reject) => {
    self._sendAsync(
      {
        method: 'eth_accounts',
      },
      promiseCallback(resolve, reject)
    )
  })
  .then(result => {
    if (
      !Array.isArray(result) ||
      result.length === 0
    ) {
      return new Promise((resolve, reject) => {
        self._sendAsync(
          {
            jsonrpc: '2.0',
            method: 'wallet_requestPermissions',
            params: [{ eth_accounts: {} }],
          },
          promiseCallback(resolve, reject)
        )
      })
      .then(() => {
        return new Promise((resolve, reject) => {
          self._sendAsync(
            {
              method: 'eth_accounts',
            },
            promiseCallback(resolve, reject)
          )
        })
      })
    } else {
      return result
    }
  })
  .catch(err => console.error(err))
}

/**
 * Internal RPC method. Forwards requests to background via the RPC engine.
 * Also remap ids inbound and outbound.
 */
MetamaskInpageProvider.prototype._sendAsync = function (payload, userCallback) {
  const self = this
  let cb = userCallback

  if (!payload.jsonrpc) {
    payload.jsonrpc = '2.0'
  }

  if (!self._sentSiteMetadata) {
    sendSiteMetadata(self.rpcEngine)
    self._sentSiteMetadata = true
  }

  if (
    payload.method === 'eth_signTypedData' &&
    !self._sentWarnings.signTypedData
  ) {
    console.warn(messages.warnings.signTypedDataDeprecation)
    self._sentWarnings.signTypedData = true

  } else if (payload.method === 'eth_accounts') {

    // legacy eth_accounts behavior
    cb = (err, res) => {
      if (err) {
        const code = err.code || res.error.code
        if (code === 4100) { // if error is unauthorized
          delete res.error
          res.result = []
        }
      }
      self._handleAccountsChanged(res.result || [])
      userCallback(err, res)
    }
  }

  self.rpcEngine.handle(payload, cb)
}

/**
 * Called when connection is lost to critical streams.
 */
MetamaskInpageProvider.prototype._handleDisconnect = function (streamName, err) {
  const self = this
  logStreamDisconnectWarning(streamName, err)
  if (self._isConnected) {
    self.emit('close', {
      code: 1011,
      reason: 'MetaMask background communication error.',
    })
  }
  self._isConnected = false
}

/**
 * Called when accounts may have changed.
 */
MetamaskInpageProvider.prototype._handleAccountsChanged = function (accounts) {

  // defensive programming
  if (!Array.isArray(accounts)) {
    console.error(
      'MetaMask: Received non-array accounts parameter. Please report this bug.',
      accounts
    )
    accounts = []
  }

  // emit accountsChanged if anything about the accounts array has changed
  if (!dequal(self._accounts, accounts)) {
    this.emit('accountsChanged', accounts)
    self._accounts = accounts
  }

  // handle selectedAddress
  if (this.selectedAddress !== accounts[0]) {
    this.selectedAddress = accounts[0] || null
  }
}<|MERGE_RESOLUTION|>--- conflicted
+++ resolved
@@ -7,12 +7,9 @@
 const ObjectMultiplex = require('obj-multiplex')
 const { inherits } = require('util')
 const SafeEventEmitter = require('safe-event-emitter')
-<<<<<<< HEAD
 const dequal = require('fast-deep-equal')
-=======
+
 const connectCapnode = require('./lib/connectCapnode')
->>>>>>> 2abb18d2
-
 const messages = require('./messages')
 const { sendSiteMetadata } = require('./siteMetadata')
 const {
@@ -62,15 +59,6 @@
   // chainChanged and networkChanged events
   self.publicConfigStore.subscribe(function (state) {
 
-    // Emit accountsChanged event on account change
-    if ('selectedAddress' in state && state.selectedAddress !== self.selectedAddress) {
-      self.selectedAddress = state.selectedAddress
-      const accounts = state.selectedAddress ?
-        [state.selectedAddress] :
-        []
-      self.emit('accountsChanged', accounts)
-    }
-
     // Emit chainChanged event on chain change
     if ('chainId' in state && state.chainId !== self.chainId) {
       self.chainId = state.chainId
@@ -81,12 +69,6 @@
     if ('networkVersion' in state && state.networkVersion !== self.networkVersion) {
       self.networkVersion = state.networkVersion
       self.emit('networkChanged', self.networkVersion)
-    }
-
-    // Emit networkChanged event on network change
-    if ('chainId' in state && state.chainId !== self.chainId) {
-      self.chainId = state.chainId
-      self.emit('chainIdChanged', state.chainId)
     }
   })
 
